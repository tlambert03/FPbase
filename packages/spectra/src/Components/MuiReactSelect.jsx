import NoSsr from "@mui/material/NoSsr"
import Paper from "@mui/material/Paper"
import { useTheme } from "@mui/material/styles"
import TextField from "@mui/material/TextField"
import Typography from "@mui/material/Typography"
import { makeStyles } from "@mui/styles"
<<<<<<< HEAD
import PropTypes from "prop-types"
=======
>>>>>>> ee950fdc
import Select from "react-select"
import SortableWindowedSelect from "./SortableWindowedSelect"

const useStyles = makeStyles((theme) => ({
  root: {
    flexGrow: 1,
  },
  input: {
    display: "flex",
    padding: "0 4px 4px 4px",
    height: "auto",
    fontSize: "1.2rem",
  },
  valueContainer: {
    display: "flex",
    flexWrap: "wrap",
    flex: 1,
    alignItems: "center",
    overflow: "hidden",
  },
  noOptionsMessage: {
    padding: theme.spacing(1, 2),
  },
  singleValue: {
    fontSize: 16,
  },
  placeholder: {
    position: "absolute",
    left: 8,
    bottom: 7,
    fontSize: "1.2rem",
  },
  paper: {
    position: "absolute",
    zIndex: 1,
    marginTop: theme.spacing(1),
    left: 0,
    right: 0,
  },
  divider: {
    height: theme.spacing(2),
  },
}))

function NoOptionsMessage({ selectProps, innerProps, children }) {
  return (
    <Typography
      color="textSecondary"
      className={selectProps.classes.noOptionsMessage}
      {...innerProps}
    >
      {children}
    </Typography>
  )
}

function inputComponent({ inputRef, ...props }) {
  return <div ref={inputRef} {...props} />
}

function Control({ selectProps, innerRef, innerProps, children }) {
  return (
    <TextField
      fullWidth
      InputProps={{
        inputComponent,
        inputProps: {
          className: selectProps.classes.input,
          inputRef: innerRef,
          children,
          ...innerProps,
        },
      }}
      {...selectProps.TextFieldProps}
    />
  )
}

function Placeholder({ selectProps, innerProps, children }) {
  return (
    <Typography color="textSecondary" className={selectProps.classes.placeholder} {...innerProps}>
      {children}
    </Typography>
  )
}

function SingleValue({ selectProps, innerProps, children }) {
  return (
    <Typography className={selectProps.classes.singleValue} {...innerProps}>
      {children}
    </Typography>
  )
}

function ValueContainer({ selectProps, children }) {
  return <div className={selectProps.classes.valueContainer}>{children}</div>
}

function Menu({ selectProps, innerProps, children }) {
  return (
    <Paper square className={selectProps.classes.paper} {...innerProps}>
      {children}
    </Paper>
  )
}

const myComponents = {
  Control,
  Menu,
  NoOptionsMessage,
  Placeholder,
  SingleValue,
  ValueContainer,
}

function MuiReactSelect({ paginate = true, components, ...otherprops }) {
  const classes = useStyles()
  const theme = useTheme()

  const selectStyles = {
    input: (base) => ({
      ...base,
      color: theme.palette.text.primary,
      "& input": {
        font: "inherit",
      },
    }),
  }

  return (
    <div className={classes.root}>
      <NoSsr>
        {paginate ? (
          <SortableWindowedSelect
            {...otherprops}
            classes={classes}
            styles={selectStyles}
            components={{ ...components, ...myComponents }}
          />
        ) : (
          <Select
            {...otherprops}
            classes={classes}
            styles={selectStyles}
            components={{ ...components, ...myComponents }}
          />
        )}
      </NoSsr>
    </div>
  )
}

export default MuiReactSelect<|MERGE_RESOLUTION|>--- conflicted
+++ resolved
@@ -4,10 +4,6 @@
 import TextField from "@mui/material/TextField"
 import Typography from "@mui/material/Typography"
 import { makeStyles } from "@mui/styles"
-<<<<<<< HEAD
-import PropTypes from "prop-types"
-=======
->>>>>>> ee950fdc
 import Select from "react-select"
 import SortableWindowedSelect from "./SortableWindowedSelect"
 
