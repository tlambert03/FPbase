--- conflicted
+++ resolved
@@ -33,13 +33,10 @@
 import io
 from django.utils.safestring import mark_safe
 from collections import OrderedDict
-<<<<<<< HEAD
+from django.utils.text import slugify
 from fpseq.mutations import _get_aligned_muts
-=======
-from django.utils.text import slugify
 from django.db.models import Func, F, Value
 from django.contrib import messages
->>>>>>> 7086d014
 
 
 def create_slug_dict():
