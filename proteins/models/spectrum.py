import numpy as np
import ast
import json
from django.db import models
from django.contrib.postgres.fields import ArrayField
from django.core.exceptions import ValidationError
from django.core.validators import MaxValueValidator, MinValueValidator
from django.utils.text import slugify
from django.urls import reverse
from django.forms import Textarea, CharField
from django.contrib.postgres.search import TrigramSimilarity
from model_utils.models import TimeStampedModel
from model_utils.managers import QueryManager
from .mixins import Authorable, Product, AdminURLMixin
from ..util.helpers import wave_to_hex
from scipy import interpolate
from scipy.signal import argrelextrema  # savgol_filter


def is_monotonic(array):
    array = np.array(array)
    return np.all(array[1:] > array[:-1])


def make_monotonic(x, y):
    X, Y = list(zip(*sorted(zip(x, y))))
    X, xind = np.unique(X, return_index=True)
    Y = np.array(Y)[xind]
    return X, Y


def interp_linear(x, y, s=1):
    '''Interpolate pair of vectors at integer increments between min(x) and max(x)'''
    if not is_monotonic(x):
        x, y = make_monotonic(x, y)
    xnew = range(int(np.ceil(min(x))), int(np.floor(max(x))))
    F = interpolate.interp1d(x, y)
    ynew = F(xnew)
    # ynew = savgol_filter(ynew, 9, 2)
    return xnew, ynew


def interp_univar(x, y, s=1):
    if not is_monotonic(x):
        x, y = make_monotonic(x, y)
    '''Interpolate pair of vectors at integer increments between min(x) and max(x)'''
    xnew = range(int(np.ceil(min(x))), int(np.floor(max(x))))
    F = interpolate.InterpolatedUnivariateSpline(x, y)
    ynew = F(xnew)
    # ynew = savgol_filter(ynew, 15, 2)
    return xnew, ynew


def norm2one(y):
    return [round(max(yy / max(y), 0), 4) for yy in y]


def norm2P(y):
    '''Normalize peak value of vector to one'''
    y = np.array(y)
    localmax = argrelextrema(y, np.greater, order=100)
    # can't be within first 10 points
    localmax = [i for i in localmax[0] if i > 10]
    maxind = localmax[np.argmax(y[localmax])]
    maxy = y[maxind]
    return [round(max(yy / maxy, 0), 4) for yy in y], maxy, maxind


class SpectrumOwner(Authorable, TimeStampedModel):
    name        = models.CharField(max_length=100)  # required
    slug        = models.SlugField(max_length=128, unique=True, help_text="Unique slug for the %(class)")  # calculated at save

    class Meta:
        abstract = True
        ordering = ['name']

    def __str__(self):
        return self.name

    def __repr__(self):
        return "<{}: {}>".format(self.__class__.__name__, self.slug)

    def save(self, *args, **kwargs):
        self.slug = self.makeslug()
        super().save(*args, **kwargs)

    def makeslug(self):
        return slugify(self.name.replace('/', '-'))

    def d3_dicts(self):
        return [spect.d3dict() for spect in self.spectra.all()]


class Camera(SpectrumOwner, Product):
    manufacturer = models.CharField(max_length=128, blank=True)


class Light(SpectrumOwner, Product):
    manufacturer = models.CharField(max_length=128, blank=True)


def sorted_ex2em(filterset):
    def _sort(stype):
        return Spectrum.category_subtypes[Spectrum.FILTER].index(stype)
    return sorted(filterset, key=lambda x: _sort(x.subtype))


class SpectrumManager(models.Manager):
    def state_slugs(self):
        L = self.get_queryset().exclude(owner_state=None).values_list(
            'owner_state__slug', 'owner_state__protein__name', 'owner_state__name').distinct()
        return [(slug, prot if state == 'default' else '{} ({})'.format(prot, state)) for slug, prot, state in L]

    def dye_slugs(self):
        return self.get_queryset().filter(category=self.DYE).values_list(
            'owner_dye__slug', 'owner_dye__name').distinct()

    def sluglist(self):
        ''' probably using this one going forward for spectra page'''
        Q = self.get_queryset().values(
            'category', 'subtype', 'owner_state__protein__name',
            'owner_state__slug', 'owner_dye__slug', 'owner_filter__slug',
            'owner_light__slug', 'owner_camera__slug', 'owner_state__name',
            'owner_dye__name', 'owner_filter__name', 'owner_light__name',
            'owner_camera__name')

        out = []
        for v in Q:
            slug = (v['owner_state__slug'] or v['owner_dye__slug'] or
                    v['owner_filter__slug'] or v['owner_light__slug'] or
                    v['owner_camera__slug'])
            name = (v['owner_dye__name'] or v['owner_filter__name'] or
                    v['owner_light__name'] or v['owner_camera__name'] or None)
            if not name:
                prot = v['owner_state__protein__name']
                state = v['owner_state__name']
                name = prot if state == 'default' else '{} ({})'.format(prot, state)
            out.append({
                'category': v['category'],
                'subtype': v['subtype'],
                'slug': slug,
                'name': name,
            })
        return sorted(out, key=lambda k: k['name'])

    # FIXME:  Stupid dumb dumb
    def fluorlist(self):
        ''' probably using this one going forward for spectra page'''
        Q = self.get_queryset().filter(
            models.Q(category=Spectrum.DYE) | models.Q(category=Spectrum.PROTEIN)).values(
            'category', 'subtype', 'owner_state__protein__name',
            'owner_state__slug', 'owner_dye__slug', 'owner_state__name',
            'owner_dye__name').distinct('owner_state__slug', 'owner_dye__slug')

        out = []
        for v in Q:
            slug = v['owner_state__slug'] or v['owner_dye__slug']
            name = v['owner_dye__name'] or None
            if not name:
                prot = v['owner_state__protein__name']
                state = v['owner_state__name']
                name = prot if state == 'default' else '{} ({})'.format(prot, state)
            out.append({
                'category': v['category'],
                'subtype': v['subtype'],
                'slug': slug,
                'name': name,
            })
        return sorted(out, key=lambda k: k['name'])

    # def owner_slugs(self):
    #     ''' unused? '''
    #     L = self.get_queryset().exclude(owner_state=None).values_list(
    #         'owner_state__slug', 'owner_state__protein__name',
    #         'owner_state__name', 'category', 'subtype').distinct()
    #     out = [(slug, prot, cat if state == 'default' else '{} ({})'.format(prot, state))
    #            for slug, prot, state, cat in L]

    #     for n in ('dye', 'light', 'filter', 'camera'):
    #         out += self.get_queryset().exclude(**{'owner_' + n: None}).values_list(
    #             *['owner_' + n + '__slug', 'owner_' + n + '__name', 'category', 'subtype']).distinct()

    #     out.sort(key=lambda x: x[1], reverse=False)

    #     return out

    def filter_owner(self, slug):
        qs = self.none()
        A = ('owner_state', 'owner_dye', 'owner_filter', 'owner_light', 'owner_camera')
        for ownerclass in A:
            qs = qs | self.get_queryset().filter(**{ownerclass + '__slug': slug})
        return qs

    def find_similar_owners(self, query, threshold=0.4):
        A = ('owner_state__protein__name', 'owner_dye__name', 'owner_filter__name', 'owner_light__name', 'owner_camera__name')
        qs_list = []
        for ownerclass in A:
            for s in Spectrum.objects.annotate(
                    similarity=TrigramSimilarity(ownerclass, query)).filter(
                    similarity__gt=threshold).order_by('-similarity', ownerclass).distinct('similarity', ownerclass):
                qs_list.append((s.similarity, s.owner))
        if qs_list:
            max_sim = max([s[0] for s in qs_list])
            qs_list = [i[1] for i in qs_list if max_sim - i[0] < .05]
        return qs_list


def step_size(lol):
    x, y = zip(*lol)
    s = set(np.subtract(x[1:], x[:-1]))
    if len(s) > 1:  # multiple step sizes
        return False
    return s.pop()


class SpectrumData(ArrayField):

    def __init__(self, base_field=None, size=None, **kwargs):
        if not base_field:
            base_field = ArrayField(models.FloatField(max_length=10), size=2)
        super().__init__(base_field, size, **kwargs)

    def formfield(self, **kwargs):
        defaults = {
            'max_length': self.size,
            'widget': Textarea(attrs={'cols': '102', 'rows': '15'}),
            'form_class': CharField,
        }
        defaults.update(kwargs)
        return models.Field().formfield(**defaults)

    def to_python(self, value):
        if not value:
            return None
        if isinstance(value, list):
            return value
        if isinstance(value, str):
            try:
                return ast.literal_eval(value)
            except Exception:
                raise ValidationError('Invalid input for spectrum data')

    def value_to_string(self, obj):
        return json.dumps(self.value_from_object(obj))

    def clean(self, raw_value, model_instance):
        if not raw_value:
            return None
        raw_value = super().clean(raw_value, model_instance)
        step = step_size(raw_value)
        if step > 10 and len(raw_value) < 10:
            raise ValidationError("insufficient data")
        else:
            if step != 1:
                try:
                    # TODO:  better choice of interpolation
                    raw_value = [list(i) for i in
                                 zip(*interp_univar(*zip(*raw_value)))]
                except ValueError as e:
                    raise ValidationError('could not properly interpolate data: {}'.format(e))
        return raw_value
<<<<<<< HEAD
=======

    def validate(self, value, model_instance):
        super().validate(value, model_instance)
        for elem in value:
            if not len(elem) == 2:
                raise ValidationError("All elements in Spectrum list must have two items")
            if not all(isinstance(n, (int, float)) for n in elem):
                raise ValidationError("All items in Septrum list elements must be numbers")


class Spectrum(Authorable, TimeStampedModel, AdminURLMixin):
>>>>>>> 537ebcb0

    def validate(self, value, model_instance):
        super().validate(value, model_instance)
        for elem in value:
            if not len(elem) == 2:
                raise ValidationError("All elements in Spectrum list must have two items")
            if not all(isinstance(n, (int, float)) for n in elem):
                raise ValidationError("All items in Septrum list elements must be numbers")


class Spectrum(Authorable, TimeStampedModel, AdminURLMixin):
    DYE = 'd'
    PROTEIN = 'p'
    LIGHT = 'l'
    FILTER = 'f'
    CAMERA = 'c'
    CATEGORIES = (
        (DYE, 'Dye'),
        (PROTEIN, 'Protein'),
        (LIGHT, 'Light Source'),
        (FILTER, 'Filter'),
        (CAMERA, 'Camera'),
    )

    EX = 'ex'
    ABS = 'ab'
    EM = 'em'
    TWOP = '2p'
    BP = 'bp'
    BPX = 'bx'  # bandpass excitation filter
    BPM = 'bm'
    SP = 'sp'
    LP = 'lp'
    BS = 'bs'  # dichroic
    QE = 'qe'
    PD = 'pd'
    SUBTYPE_CHOICES = (
        (EX, 'Excitation'),                 # for fluorophores
        (ABS, 'Absorption'),                # for fluorophores
        (EM, 'Emission'),                   # for fluorophores
        (TWOP, 'Two Photon Abs'),           # for fluorophores
        (BP, 'Bandpass'),                   # only for filters
        (BPX, 'Bandpass-Ex'),               # only for filters
        (BPM, 'Bandpass-Em'),               # only for filters
        (SP, 'Shortpass'),                  # only for filters
        (LP, 'Longpass'),                   # only for filters
        (BS, 'Beamsplitter'),               # only for filters
        (QE, 'Quantum Efficiency'),         # only for cameras
        (PD, 'Power Distribution'),         # only for light sources
    )

    # not all subtypes are valid for all categories
    category_subtypes = {
        DYE: [EX, ABS, EM, TWOP],
        PROTEIN: [EX, ABS, EM, TWOP],
        FILTER: [SP, BPX, BS, BP, BPM, LP],
        CAMERA: [QE],
        LIGHT: [PD],
    }

    data     = SpectrumData()
    category = models.CharField(max_length=1, choices=CATEGORIES, verbose_name='Spectrum Type', db_index=True)
    subtype  = models.CharField(max_length=2, choices=SUBTYPE_CHOICES, verbose_name='Spectrum Subtype', db_index=True)
    ph       = models.FloatField(null=True, blank=True, verbose_name='pH')  # pH of measurement
    solvent  = models.CharField(max_length=128, blank=True)

    # I was swayed to avoid Generic Foreign Keys by this article
    # https://lukeplant.me.uk/blog/posts/avoid-django-genericforeignkey/
    owner_state = models.ForeignKey('State', null=True, blank=True, on_delete=models.CASCADE, related_name='spectra')
    owner_dye = models.ForeignKey('Dye', null=True, blank=True, on_delete=models.CASCADE, related_name='spectra')
    owner_filter = models.OneToOneField('Filter', null=True, blank=True, on_delete=models.CASCADE, related_name='spectrum')
    owner_light = models.OneToOneField('Light', null=True, blank=True, on_delete=models.CASCADE, related_name='spectrum')
    owner_camera = models.OneToOneField('Camera', null=True, blank=True, on_delete=models.CASCADE, related_name='spectrum')

    objects  = SpectrumManager()
    proteins = QueryManager(category=PROTEIN)
    dyes     = QueryManager(category=DYE)
    lights   = QueryManager(category=LIGHT)
    filters  = QueryManager(category=FILTER)
    cameras  = QueryManager(category=CAMERA)

    class Meta:
        verbose_name_plural = "spectra"

    def __str__(self):
        if self.owner_state:
            return "{} {}".format(self.owner_state if self.owner_state else 'unowned', self.subtype)
        else:
            return self.name

    def save(self, *args, **kwargs):
        # FIXME: figure out why self.full_clean() throws validation error with
        # 'data cannot be null' ... even if data is provided...
        self.full_clean()
        if not any(self.owner_set):
            raise ValidationError("Spectrum must have an owner!")
        if sum(bool(x) for x in self.owner_set) > 1:
            raise ValidationError("Spectrum must have only one owner!")
        # self.category = self.owner.__class__.__name__.lower()[0]
        super().save(*args, **kwargs)

    def clean(self):
        # model-wide validation after individual fields have been cleaned
        errors = {}
        if self.category == self.CAMERA:
            self.subtype = self.QE
        if self.category == self.LIGHT:
            self.subtype = self.PD
        if self.category in self.category_subtypes:
            if self.subtype not in self.category_subtypes[self.category]:
                errors.update({
                    'subtype': '{} spectrum subtype must be{} {}'.format(
                        self.get_category_display(),
                        '' if len(self.category_subtypes[self.category]) > 1 else '  one of:',
                        ' '.join(self.category_subtypes[self.category])
                    )
                })

        if errors:
            raise ValidationError(errors)

        if self.data:
            if self.category == self.PROTEIN:
                if self.subtype == self.TWOP:
                    y, self._peakval2p, maxi = norm2P(self.y)
                    self._peakwave2p = self.x[maxi]
                    self.change_y(y)
                else:
                    self.change_y(norm2one(self.y))
            elif (max(self.y) > 1.5) or (max(self.y) < 0.1):
                if self.category == self.FILTER and (60 < max(self.y) < 101):
                    # assume 100% scale
                    self.change_y([round(yy / 100, 4) for yy in self.y])
                else:
                    self.change_y(norm2one(self.y))

        if errors:
            raise ValidationError(errors)

    @property
    def owner_set(self):
        return [self.owner_state, self.owner_dye, self.owner_filter,
                self.owner_light, self.owner_camera]

    @property
    def owner(self):
        return next((x for x in self.owner_set if x), None)
        #  raise AssertionError("No owner is set")

    @property
    def name(self):
        # this method allows the protein name to have changed in the meantime
        if self.owner_state:
            if self.owner_state.name == 'default':
                return "{} {}".format(self.owner_state.protein, self.subtype)
            else:
                return "{} {}".format(self.owner_state, self.subtype)
        elif self.owner_dye:
            return "{} {}".format(self.owner, self.subtype)
        elif self.owner_filter:
            return "{}".format(self.owner.part)
        else:
            return str(self.owner)

    @property
    def peak_wave(self):
        try:
            if self.min_wave < 300:
                return self.x[self.y.index(max([i for n, i in enumerate(self.y) if self.x[n] > 300]))]
            else:
                try:
                    # first look for the value 1
                    # this is to avoid false 2P peaks
                    return self.x[self.y.index(1)]
                except ValueError:
                    return self.x[self.y.index(max(self.y))]
        except ValueError:
            return False

    @property
    def min_wave(self):
        return self.data[0][0]

    @property
    def max_wave(self):
        return self.data[-1][0]

    @property
    def step(self):
        s = set()
        for i in range(len(self.x) - 1):
            s.add(self.x[i + 1] - self.x[i])
        if len(s) > 1:  # multiple step sizes
            return False
        return list(s)[0]

    def scaled_data(self, scale):
        return [[n[0], n[1] * scale] for n in self.data]

    def color(self):
        return wave_to_hex(self.peak_wave)

    def waverange(self, waverange):
        assert len(waverange) == 2, 'waverange argument must be an iterable of len 2'
        return [d for d in self.data if waverange[0] <= d[0] <= waverange[1]]

    def avg(self, waverange):
        d = self.waverange(waverange)
        return np.mean([i[1] for i in d])

    def width(self, height=0.5):
        try:
            upindex = next(x[0] for x in enumerate(self.y) if x[1] > height)
            downindex = len(self.y) - next(x[0] for x in enumerate(reversed(self.y)) if x[1] > height)
            return (self.x[upindex], self.x[downindex])
        except Exception:
            return False

    def d3dict(self):
        D = {
            "slug": self.owner.slug,
            "key": self.name,
            "id": self.id,
            "values": self.d3data(),
            "peak": self.peak_wave,
            "minwave": self.min_wave,
            "maxwave": self.max_wave,
            "category": self.category,
            "type": self.subtype if self.subtype != self.ABS else self.EX,
            "color": self.color(),
            "area": False if self.subtype in (self.LP, self.BS) else True,
            "url": self.owner.get_absolute_url(),
            "classed": 'category-{} subtype-{}'.format(self.category, self.subtype)
        }

        if self.category == self.CAMERA:
            D["color"] = 'url(#crosshatch)'
        elif self.category == self.LIGHT:
            D["color"] = 'url(#wavecolor_gradient)'

        if self.category in (self.PROTEIN, self.DYE):
            if self.subtype == self.EX:
                D.update({
                    'scalar': self.owner.ext_coeff,
                    'ex_max': self.owner.ex_max,
                })
            elif self.subtype == self.EM:
                D.update({
                    'scalar': self.owner.qy,
                    'em_max': self.owner.em_max,
                })
            elif self.subtype == self.TWOP:
                D.update({
                    'scalar': self.owner.twop_peakGM,
                    'twop_qy': self.owner.twop_qy
                })
        return D

    def d3data(self):
        return [{'x': elem[0], 'y': elem[1]} for elem in self.data]

    def wave_value_pairs(self):
        output = {}
        # arrayLength = len(self.data)
        for elem in self.data:
            output[elem[0]] = elem[1]
        return output

    @property
    def x(self):
        self._x = []
        for i in self.data:
            self._x.append(i[0])
        return self._x

    @property
    def y(self):
        self._y = []
        for i in self.data:
            self._y.append(i[1])
        return self._y

    # def change_x(self, value):
    #     if not isinstance(value, list):
    #         raise TypeError("X values must be a python list")
    #     if len(value) != len(self.data):
    #         raise ValueError("Error: array length must match existing data")
    #     for i in range(len(value)):
    #         self.data[i][0] = value[i]

    def change_y(self, value):
        if not isinstance(value, list):
            raise TypeError("Y values must be a python list")
        if len(value) != len(self.data):
            raise ValueError("Error: array length must match existing data")
        for i in range(len(value)):
            self.data[i][1] = value[i]

    def get_absolute_url(self):
        return reverse('proteins:spectra') + '?s={}'.format(self.owner.slug)


class Filter(SpectrumOwner, Product):
    # copied for convenience
    BP = Spectrum.BP
    BPX = Spectrum.BPX
    BPM = Spectrum.BPM
    SP = Spectrum.SP
    LP = Spectrum.LP
    BS = Spectrum.BS

    bandcenter = models.PositiveSmallIntegerField(
        blank=True, null=True,
        validators=[MinValueValidator(200), MaxValueValidator(1600)])
    bandwidth = models.PositiveSmallIntegerField(
        blank=True, null=True,
        validators=[MinValueValidator(300), MaxValueValidator(900)])
    edge = models.FloatField(
        null=True, blank=True,
        validators=[MinValueValidator(0), MaxValueValidator(200)])
    tavg = models.FloatField(
        blank=True, null=True,
        validators=[MinValueValidator(0), MaxValueValidator(1)])
    aoi = models.PositiveSmallIntegerField(
        blank=True, null=True,
        validators=[MinValueValidator(0), MaxValueValidator(90)])

    class Meta:
        ordering = ['bandcenter']

    @property
    def subtype(self):
        return self.spectrum.subtype

    @subtype.setter
    def subtype(self, x):
        self.spectrum.subtype = x
        self.spectrum.save()

    def save(self, *args, **kwargs):
        if '/' in self.name:
            try:
                if self.name.count('/') == 1:
                    w = self.name.split('/')[0]
                    self.bandcenter = int("".join([i for i in w[-4:] if i.isdigit()]))
                    w = self.name.split('/')[1].split(' ')[0]
                    self.bandwidth = int("".join([i for i in w[:4] if i.isdigit()]))
            except Exception:
                pass

        if self.bandcenter and self.bandwidth:
            try:
                wrange = ((self.bandcenter - self.bandwidth / 2) + 2,
                          (self.bandcenter + self.bandwidth / 2) - 2)
                self.tavg = self.spectrum.avg(wrange)
            except Exception:
                pass
        super().save(*args, **kwargs)<|MERGE_RESOLUTION|>--- conflicted
+++ resolved
@@ -259,8 +259,6 @@
                 except ValueError as e:
                     raise ValidationError('could not properly interpolate data: {}'.format(e))
         return raw_value
-<<<<<<< HEAD
-=======
 
     def validate(self, value, model_instance):
         super().validate(value, model_instance)
@@ -272,7 +270,46 @@
 
 
 class Spectrum(Authorable, TimeStampedModel, AdminURLMixin):
->>>>>>> 537ebcb0
+
+    def formfield(self, **kwargs):
+        defaults = {
+            'max_length': self.size,
+            'widget': Textarea(attrs={'cols': '102', 'rows': '15'}),
+            'form_class': CharField,
+        }
+        defaults.update(kwargs)
+        return models.Field().formfield(**defaults)
+
+    def to_python(self, value):
+        if not value:
+            return None
+        if isinstance(value, list):
+            return value
+        if isinstance(value, str):
+            try:
+                return ast.literal_eval(value)
+            except Exception:
+                raise ValidationError('Invalid input for spectrum data')
+
+    def value_to_string(self, obj):
+        return json.dumps(self.value_from_object(obj))
+
+    def clean(self, raw_value, model_instance):
+        if not raw_value:
+            return None
+        raw_value = super().clean(raw_value, model_instance)
+        step = step_size(raw_value)
+        if step > 10 and len(raw_value) < 10:
+            raise ValidationError("insufficient data")
+        else:
+            if step != 1:
+                try:
+                    # TODO:  better choice of interpolation
+                    raw_value = [list(i) for i in
+                                 zip(*interp_univar(*zip(*raw_value)))]
+                except ValueError as e:
+                    raise ValidationError('could not properly interpolate data: {}'.format(e))
+        return raw_value
 
     def validate(self, value, model_instance):
         super().validate(value, model_instance)
