--- conflicted
+++ resolved
@@ -6,11 +6,8 @@
 
 
 # Bleeding edge Django
-<<<<<<< HEAD
-django==1.11.13 # pyup: <2.0
-=======
 django==1.11.13  # pyup: <2.0
->>>>>>> 3dfeedd1
+
 
 # Configuration
 django-environ==0.4.4
@@ -63,11 +60,7 @@
 # DRF
 djangorestframework==3.8.2
 coreapi==2.3.3
-<<<<<<< HEAD
 markdown==2.6.11
-=======
-markdown==2.6.9
->>>>>>> 3dfeedd1
 drf-tweaks==0.7.1
 djangorestframework-csv==2.1.0
 
