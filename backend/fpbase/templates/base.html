{% load i18n %}
{% load static %}
{% load django_vite %}
{% load webp_picture from protein_tags %}

<!DOCTYPE html>
<html lang="en">
  <head>
    {% vite_hmr_client %}
    <link rel="preconnect" href="https://cdnjs.cloudflare.com">
    <link rel="preconnect" href="https://{{ algolia_app_id|lower }}-dsn.algolia.net" crossorigin>
    {% block ga %}
    {% if not debug %}
        <link rel="preconnect" href="https://www.googletagmanager.com">
        {% include "_ga.html" %}
      {% endif %}
    {% endblock ga %}
<<<<<<< HEAD
    <link rel="preconnect" href="https://cdnjs.cloudflare.com">
    {% if not debug %}
    <link rel="preconnect" href="https://www.googletagmanager.com">
    {% endif %}
    <link rel="preconnect" href="https://{{ algolia_app_id|lower }}-dsn.algolia.net" crossorigin>
=======
>>>>>>> 0147b915

    <meta charset="utf-8">
    <meta http-equiv="Content-Language" content="en">
    <meta http-equiv="x-ua-compatible" content="ie=edge">
    <title>{% block title %}FPbase :: The Fluorescent Protein Database{% endblock title %}</title>
    <script type="application/ld+json">
    {
      "@context": "http://schema.org",
      "@type": "Organization",
      "url": "https://www.fpbase.org",
      "logo": "https://www.fpbase.org{% static 'images/circle_logo_full.png' %}",
      "potentialAction": {
        "@type": "SearchAction",
        "target": "https://www.fpbase.org/search?q={search_term_string}",
        "query-input": "required name=search_term_string"
      }
    };
    </script>

    <meta name="viewport" content="width=device-width, initial-scale=1.0">
    <meta name="description" content="{% block meta-description %}{% endblock %}">
    <link rel="canonical" href="{% block canonical_url %}{{ CANONICAL_URL }}{{ request.get_full_path }}{% endblock %}">
    <meta name="author" content="Talley Lambert">
    <meta name="copyright" content="Talley Lambert" />


    {% block twitter_card %}
      <meta name="twitter:card" content="{% block twitter_card_type %}summary{% endblock twitter_card_type %}" />
      <meta name="twitter:site" content="@FPbase" />
      <meta property="og:site_name" content="FPbase">
      <meta property="og:url" content="{{ABSOLUTE_ROOT_URL}}{{ request.get_full_path }}">
      <meta property="og:title" content="{% block twitter_title %}FPbase: The Fluorescent Protein Database{% endblock twitter_title %}">
      <meta property="og:description" content="{% block twitter_description %}FPbase is a free and open-source, community-editable database for fluorescent proteins and their properties.{% endblock twitter_description %}">
      <meta property="og:image" content="{% block twitter_image %}https://www.fpbase.org{% static 'images/square_logo_white_on_green.gif' %}{% endblock twitter_image %}">
    {% endblock twitter_card %}

    <link rel="shortcut icon" href="{% static 'images/favicon.ico' %}">

    <!-- FontAwesome 7 Icons -->
    <link rel="stylesheet" href="https://cdnjs.cloudflare.com/ajax/libs/font-awesome/7.0.1/css/all.min.css" integrity="sha512-2SwdPD6INVrV/lHTZbO2nodKhrnDdJK9/kg2XD1r9uGqPo1cUbujc+IYdlYdEErWNu69gVcYgdxlmVmzTWnetw==" crossorigin="anonymous" referrerpolicy="no-referrer" />

    <!-- jQuery and plugins from CDN - must load before Vite bundles for legacy inline script compatibility -->
    <script src="https://cdnjs.cloudflare.com/ajax/libs/jquery/3.7.1/jquery.min.js" integrity="sha512-v2CJ7UaYy4JwqLDIrZUI/4hqeoQieOmAZNXBeQyjo21dadnwR+8ZaIJVT8EE2iyI61OV8e6M8PP2/4hpQINQ/g==" crossorigin="anonymous" referrerpolicy="no-referrer"></script>
    <script src="https://cdnjs.cloudflare.com/ajax/libs/bootstrap/4.6.2/js/bootstrap.bundle.min.js" integrity="sha512-igl8WEUuas9k5dtnhKqyyld6TzzRjvMqLC79jkgT3z02FvJyHAuUtyemm/P/jYSne1xwFI06ezQxEwweaiV7VA==" crossorigin="anonymous" referrerpolicy="no-referrer"></script>
    <script src="https://cdnjs.cloudflare.com/ajax/libs/select2/4.0.13/js/select2.full.min.js" integrity="sha512-RtZU3AyMVArmHLiW0suEZ9McadTdegwbgtiQl5Qqo9kunkVg1ofwueXD8/8wv3Af8jkME3DDe3yLfR8HSJfT2g==" crossorigin="anonymous" referrerpolicy="no-referrer"></script>
    <script defer src="https://cdnjs.cloudflare.com/ajax/libs/autocomplete.js/0.38.1/autocomplete.jquery.min.js" integrity="sha512-HJ+lF1L08pRq/4okkWG+Rsskjy0p1FtkcYX0RhVaHq6J/pwflJumUbmiCBiXdu0UUevBJvMGb2QHfCzXV5TpfQ==" crossorigin="anonymous" referrerpolicy="no-referrer"></script>

    {% vite_asset 'src/index.js' defer='defer' %}

    <script>
      window.FPBASE = window.FPBASE || {};
      window.FPBASE.imageDir = "{% static 'images/' %}";
      window.FPBASE.ALGOLIA = {
        'appID': '{{ algolia_app_id }}',
        'publicKey': '{{ algolia_public_key }}',
        'proteinIndex': 'Protein_{{ algolia_suffix}}',
        'organismIndex': 'Organism_{{ algolia_suffix}}',
        'referenceIndex': 'Reference_{{ algolia_suffix}}',
      };
      {% if request.user.is_authenticated %}
      window.FPBASE.user = {
          email: "{{ request.user.email }}",
          id: "{{ request.user.id }}",
          name: "{{ request.user.username }}"
      };
      {% endif %}
    </script>

    {% block extrahead %}
    {% endblock extrahead %}
  </head>

  <body class="{% block body-class %}{% endblock %}">
    {% block bodyopen %}{% endblock bodyopen %}

    {% block body %}
    <div>
        <nav class="navbar navbar-expand-md navbar-dark bg-primary">
          {% block navcontainer %}
              {% include "_nav.html" %}
          {% endblock navcontainer %}
        </nav>
    </div>
    <noscript>
        <div class="container-fluid text-center mt-0 bg-danger text-white pt-3 pb-3"><strong>Javascript is disabled!&nbsp;  Many pages and features of FPbase will not work properly</strong>
        </div>
    </noscript>

    <div class="{% block container-class %}container{% endblock %} mt-4">

      {% block messages %}
        {% if messages %}
          <div class="container">
            {% for message in messages %}
                <div class="alert alert-dismissible {% if message.tags %}alert-{{ message.tags }}{% else %}info{% endif %}">{{ message|safe }}
                <button type="button" class="close" data-dismiss="alert" aria-label="Close">
                  <span aria-hidden="true">&times;</span>
                </button>
              </div>
            {% endfor %}
          </div>
        {% endif %}
      {% endblock messages %}

      {% block content %}{% endblock content %}

    </div> <!-- /container -->

    {% block footer %}
    <footer class="footer container-fluid pl-0">
      <div class="container">
        <div class="row">
          <div class="col-12 text-right">

            <p>©FPbase, <span id='curyear'>2018</span>
              <a rel="license" href="http://creativecommons.org/licenses/by-sa/4.0/" id="licenselink">
                {% webp_picture 'images/by-sa.png' 'ml-2 mb-1 mt-1' 'BY-SA Creative Commons License' %}</a><br>
            <a href="{% url 'terms' %}">Terms</a> &amp; <a href="{% url 'privacy' %}">Privacy</a><br>

            {% block extrafooter %}{% endblock extrafooter %}</p>
          </div>
        </div>
      </div>
      <script type="text/javascript">document.getElementById("curyear").innerHTML = (new Date()).getFullYear();</script>
    </footer>
    {% endblock footer %}

    {% block modal %}{% endblock modal %}

    {% endblock body %}

    {% block javascript %}{% endblock %}

  </body>
</html><|MERGE_RESOLUTION|>--- conflicted
+++ resolved
@@ -15,14 +15,6 @@
         {% include "_ga.html" %}
       {% endif %}
     {% endblock ga %}
-<<<<<<< HEAD
-    <link rel="preconnect" href="https://cdnjs.cloudflare.com">
-    {% if not debug %}
-    <link rel="preconnect" href="https://www.googletagmanager.com">
-    {% endif %}
-    <link rel="preconnect" href="https://{{ algolia_app_id|lower }}-dsn.algolia.net" crossorigin>
-=======
->>>>>>> 0147b915
 
     <meta charset="utf-8">
     <meta http-equiv="Content-Language" content="en">
