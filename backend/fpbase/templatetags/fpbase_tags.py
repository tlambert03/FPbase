--- conflicted
+++ resolved
@@ -10,7 +10,6 @@
 
 register = template.Library()
 
-<<<<<<< HEAD
 # Load icon data from JSON file based on configured library
 LIBRARY = "fontawesome"
 icon_file = Path(settings.APPS_DIR) / "static" / "icons" / f"{LIBRARY}.json"
@@ -28,7 +27,7 @@
 # Available icon names (for validation and error messages)
 AVAILABLE_ICONS = {
     "info",
-    "info-circle",
+    "info-i",
     "warning",
     "alert",
     "help",
@@ -78,67 +77,6 @@
     "google",
     "twitter",
     "orcid",
-=======
-# FPbase icon vocabulary mapped to FontAwesome
-# This allows us to swap icon libraries in the future without changing templates
-ICON_MAP = {
-    # UI & Navigation
-    "info": ("fas", "info-circle"),
-    "info-i": ("fas", "info"),
-    "warning": ("fas", "exclamation-circle"),
-    "alert": ("fas", "exclamation-triangle"),
-    "question": ("fas", "question-circle"),
-    "close": ("fas", "times"),
-    "remove": ("fas", "times-circle"),
-    "menu": ("fas", "list"),
-    "grid": ("fas", "th"),
-    "search": ("fas", "search"),
-    "filter": ("fas", "filter"),
-    "view": ("fas", "eye"),
-    "settings": ("fas", "cog"),
-    "edit": ("fas", "edit"),
-    "delete": ("fas", "trash-alt"),
-    "trash": ("fas", "trash"),
-    "undo": ("fas", "undo"),
-    "check": ("fas", "check"),
-    "success": ("fas", "check-circle"),
-    "selected": ("far", "check-square"),
-    "unselected": ("far", "square"),
-    "heart": ("fas", "heart"),
-    # Actions
-    "add": ("fas", "plus"),
-    "add-item": ("fas", "plus-circle"),
-    "download": ("fas", "download"),
-    "upload": ("fas", "upload"),
-    "share": ("fas", "share"),
-    "share-square": ("fas", "share-square"),
-    "link": ("fas", "link"),
-    "external-link": ("fas", "external-link-alt"),
-    "exchange": ("fas", "exchange-alt"),
-    # Content
-    "book": ("fas", "book"),
-    "collection": ("fas", "book"),
-    "quote": ("fas", "quote-left"),
-    "photo": ("fas", "camera"),
-    "chart": ("fas", "chart-area"),
-    "table": ("fas", "table"),
-    "flag": ("fas", "flag"),
-    "flag-outline": ("far", "flag"),
-    # Time & Status
-    "clock": ("fas", "clock"),
-    "spinner": ("fas", "spinner"),
-    "lightbulb": ("fas", "lightbulb"),
-    "sun": ("fas", "sun"),
-    # Communication
-    "email": ("fas", "envelope"),
-    # Tools
-    "wrench": ("fas", "wrench"),
-    "keyboard": ("far", "keyboard"),
-    # Social/External
-    "google": ("fab", "google"),
-    "twitter": ("fab", "x-twitter"),
-    "orcid": ("fab", "orcid"),
->>>>>>> bbdb7a66
 }
 
 
