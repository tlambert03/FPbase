--- conflicted
+++ resolved
@@ -215,16 +215,9 @@
 STATIC_URL = "/static/"
 
 # See: https://docs.djangoproject.com/en/dev/ref/contrib/staticfiles/#std:setting-STATICFILES_DIRS
-<<<<<<< HEAD
-# Only include dist directory if it exists (after production build)
-# In dev mode, django-vite proxies to Vite dev server instead
-_dist_dir = ROOT_DIR.parent / "frontend" / "dist"
-STATICFILES_DIRS = [str(_dist_dir)] if _dist_dir.exists() else []
-=======
 STATICFILES_DIRS = []
 if (dist := ROOT_DIR.parent / "frontend" / "dist").exists():
     STATICFILES_DIRS.append(str(dist))
->>>>>>> 8ba5ae2a
 
 # See: https://docs.djangoproject.com/en/dev/ref/contrib/staticfiles/#staticfiles-finders
 STATICFILES_FINDERS = [
