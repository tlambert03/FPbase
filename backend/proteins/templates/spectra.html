{% extends "base.html" %}
{% load favit_tags %}
<<<<<<< HEAD
{% load django_vite %}
=======
{% load static %}
{% load render_bundle from webpack_loader %}
>>>>>>> 13db78be

{% block title %}FPbase Fluorescence Spectra Viewer{% endblock %}
{% block meta-description %}An interactive fluorescence spectra viewer to evaluate the spectral properties of fluorescent proteins, organic dyes, filters, and detectors. Calculate collection efficiency or bleedthrough probabilities in your microscope and explore combinations of filters and dyes.{% endblock %}

{% block extrahead %}
<link rel="stylesheet" href="https://fonts.googleapis.com/css?family=Roboto:300,400,500,700&display=swap" />
{% endblock extrahead %}
{% block twitter_card_type %}summary_large_image{% endblock twitter_card_type %}
{% block twitter_title %}FPbase Fluorescence Spectra Viewer{% endblock twitter_title %}
{% block twitter_description %}An interactive fluorescence spectra viewer to evaluate the spectral properties of fluorescent proteins, organic dyes, filters, and detectors.{% endblock twitter_description %}
<<<<<<< HEAD
{% block twitter_image %}{% vite_asset_url 'images/spectra_twitter_card.png' %}{% endblock twitter_image %}
=======
{% block twitter_image %}{{ABSOLUTE_ROOT_URL}}{% static 'images/spectra_twitter_card.png' %}{% endblock twitter_image %}
>>>>>>> 13db78be

{% block container-class %}container-fluid px-2 px-sm-3 px-lg-5{% endblock %}

{% block content %}
<h1 style="text-align: center; font-size: 1.3rem; font-weight: 600; color: #999; height: 0; visibility: hidden">FPbase Spectra Viewer</h1>
<div id="spectra-viewer">{% include "proteins/_loading_logo.html" %}</div>
{% vite_asset 'spectra-viewer.js' %}
{% endblock content %}

{% block footer %}
{% endblock footer %}<|MERGE_RESOLUTION|>--- conflicted
+++ resolved
@@ -1,11 +1,7 @@
 {% extends "base.html" %}
 {% load favit_tags %}
-<<<<<<< HEAD
 {% load django_vite %}
-=======
 {% load static %}
-{% load render_bundle from webpack_loader %}
->>>>>>> 13db78be
 
 {% block title %}FPbase Fluorescence Spectra Viewer{% endblock %}
 {% block meta-description %}An interactive fluorescence spectra viewer to evaluate the spectral properties of fluorescent proteins, organic dyes, filters, and detectors. Calculate collection efficiency or bleedthrough probabilities in your microscope and explore combinations of filters and dyes.{% endblock %}
@@ -16,11 +12,7 @@
 {% block twitter_card_type %}summary_large_image{% endblock twitter_card_type %}
 {% block twitter_title %}FPbase Fluorescence Spectra Viewer{% endblock twitter_title %}
 {% block twitter_description %}An interactive fluorescence spectra viewer to evaluate the spectral properties of fluorescent proteins, organic dyes, filters, and detectors.{% endblock twitter_description %}
-<<<<<<< HEAD
-{% block twitter_image %}{% vite_asset_url 'images/spectra_twitter_card.png' %}{% endblock twitter_image %}
-=======
 {% block twitter_image %}{{ABSOLUTE_ROOT_URL}}{% static 'images/spectra_twitter_card.png' %}{% endblock twitter_image %}
->>>>>>> 13db78be
 
 {% block container-class %}container-fluid px-2 px-sm-3 px-lg-5{% endblock %}
 
