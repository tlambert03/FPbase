{% extends "base.html" %}
<<<<<<< HEAD
{% load django_vite %}
=======
{% load static %}
{% load render_bundle from webpack_loader %}
>>>>>>> 13db78be

{% block title %}FPbase Fluorescent Protein Sequence BLAST{% endblock %}
{% block meta-description %}Search the database at FPbase for fluorescent protein sequences similar to a query amino acid or nucleotide sequence.{% endblock %}

{% block twitter_card_type %}summary_large_image{% endblock twitter_card_type %}
{% block twitter_title %}FPbase Fluorescent Protein Sequence BLAST{% endblock twitter_title %}
{% block twitter_description %}Search the database at FPbase for fluorescent protein sequences similar to a query amino acid or nucleotide sequence.{% endblock twitter_description %}
<<<<<<< HEAD
{% block twitter_image %}{{ABSOLUTE_ROOT_URL}}{% vite_asset_url 'images/blast_twitter_card.png' %}{% endblock twitter_image %}
=======
{% block twitter_image %}{{ABSOLUTE_ROOT_URL}}{% static 'images/blast_twitter_card.png' %}{% endblock twitter_image %}
>>>>>>> 13db78be


{% block content %}
<h2>Fluorescent Protein BLAST</h2>
<p>
  Use this tool to search for fluorescent protein sequences in the database that
  are similar to one or more query sequences. <br /><span
    class="small text-muted"
    ><strong>Note:</strong> Many sequences have been contributed by the
    community and not all sequences in the database are guaranteed to be correct
    or "official". Additionally, there may be variants of a given FP with
    "silent" (inconsequential) mutations that result in a slight mismatch
    between your plasmid and the sequence in FPbase.</span
  >
</p>

<div id="blast-app" class="mt-3"></div>
{% vite_asset 'blast-app' %}

{% endblock content %}<|MERGE_RESOLUTION|>--- conflicted
+++ resolved
@@ -1,10 +1,6 @@
 {% extends "base.html" %}
-<<<<<<< HEAD
 {% load django_vite %}
-=======
 {% load static %}
-{% load render_bundle from webpack_loader %}
->>>>>>> 13db78be
 
 {% block title %}FPbase Fluorescent Protein Sequence BLAST{% endblock %}
 {% block meta-description %}Search the database at FPbase for fluorescent protein sequences similar to a query amino acid or nucleotide sequence.{% endblock %}
@@ -12,11 +8,7 @@
 {% block twitter_card_type %}summary_large_image{% endblock twitter_card_type %}
 {% block twitter_title %}FPbase Fluorescent Protein Sequence BLAST{% endblock twitter_title %}
 {% block twitter_description %}Search the database at FPbase for fluorescent protein sequences similar to a query amino acid or nucleotide sequence.{% endblock twitter_description %}
-<<<<<<< HEAD
-{% block twitter_image %}{{ABSOLUTE_ROOT_URL}}{% vite_asset_url 'images/blast_twitter_card.png' %}{% endblock twitter_image %}
-=======
 {% block twitter_image %}{{ABSOLUTE_ROOT_URL}}{% static 'images/blast_twitter_card.png' %}{% endblock twitter_image %}
->>>>>>> 13db78be
 
 
 {% block content %}
