{% extends "base.html" %}
{% load crispy_forms_tags %}
<<<<<<< HEAD
{% load django_vite %}
=======
{% load static %}
>>>>>>> 13db78be

{% block title %}FPbase: Advanced Fluorescent Protein Search{% endblock %}
{% block meta-description %}Build complex queries to search for fluorescent proteins in FPbase using multiple filters.{% endblock %}

{% block twitter_title %}FPbase: Advanced Fluorescent Protein Search{% endblock twitter_title %}
{% block twitter_description %}Build complex queries to search for fluorescent proteins in FPbase using multiple filters.{% endblock twitter_description %}




{% block extrahead %}
<<<<<<< HEAD
    <link rel="preload" href="{% vite_asset_url 'images/GFP_spinner.gif' %}" as="image">
=======
    <link rel="preload" href="{% static 'images/GFP_spinner.gif' %}" as="image">
>>>>>>> 13db78be
{% endblock extrahead %}


{% block content %}

<h2>Advanced Protein Search</h2>

<p class="text-muted">Add additional rows to refine your search.  Each row is considered as an 'AND' clause in the search.  If a given search parameter is unknown for a protein in the database, that protein will be excluded from the results. If you find that you are not getting results, relax your query.</p>
<p class='text-muted'>Note: organic dyes are not yet searchable in the database, but spectra for a selection of organic dyes are available on the <a href="{% url 'proteins:spectra' %}">spectra page</a>.</p>

<div class="hidden" id="crispy-form">
 {{ filter.form |crispy }}
</div>

<form action="" method="get" class="mb-2">
<<<<<<< HEAD
    <div id="query_builder">Building form... <img width=60 src="{% vite_asset_url 'images/GFP_spinner.gif' %}"></i></div>
=======
    <div id="query_builder">Building form... <img width=60 src="{% static 'images/GFP_spinner.gif' %}"></i></div>
>>>>>>> 13db78be
    <div class='clearfix button-row'>
    <button type="submit" class="btn btn-sm btn-primary form-group"><i class="fas fa-search"></i> Search</button>
    <button type="button" class="btn btn-sm btn-info form-group" id="add-row-btn"><i class="fas fa-filter"></i> Add Filter</button>

    {% if request.GET %}
    <div class="btn-group float-sm-right displaybuttons btn-group-toggle mb-3" data-toggle="buttons" >
      <label class="btn btn-info btn-sm btn-secondary active">
        <input type="radio" name="display" id="lbutton" autocomplete="off" checked value='l'><i class="fas fa-th"></i> display blocks
      </label>
      <label class="btn btn-info btn-sm btn-secondary">
        <input type="radio" name="display" id="tbutton" autocomplete="off" value='t'><i class="fas fa-table"></i> display table
      </label>
    </div>
    </div>
    {% endif %}
</form>


    {% if request.GET %}
        <div class="d-flex flex-column-reverse flex-sm-row justify-content-between">
            <div class="">
                <h3 style="font-weight: 300">Search Results</h3>
            </div>
            <div class="">
                <form action='{% url 'proteins:newcollection' %}' method='post' class='float-sm-right'>
                    {% csrf_token %}
                    {%for p in filter.qs %}
                        <input type="hidden" name="protein" value="{{ p.pk }}">
                    {%endfor%}
                    <button class='btn btn-info btn-sm btn-block-xs mb-3' type='submit'>Create collection from results</button>
                </form>
            </div>
        </div>

        <div class="container protein_results pl-0 pr-0">
            {% if filter.qs %}
                <div id="ldisplay" {% if request.GET.display == 't' %}class="hidden"{% endif %}>
                {% with proteins=filter.qs %}
                    {% include '_proteinlozenges.html' %}
                {% endwith %}
                </div>
                <div id="tdisplay" class="{% if request.GET.display == 'l' or not request.GET.display %}hidden{% endif %}">
                {% with proteins=filter.qs %}
                    <div class="table-responsive">
                      {% include '_proteintable.html' %}
                    </div>
                {% endwith %}
                </div>
            {% else %}
                {% if filter.recs %}
                    <p>There were no exact results, but the following proteins were similar to your query:</p>

                    <div id="ldisplay" {% if request.GET.display == 't' %}class="hidden"{% endif %}>
                    {% with proteins=filter.recs %}
                        {% include '_proteinlozenges.html' %}
                    {% endwith %}
                    </div>
                    <div id="tdisplay" class="{% if request.GET.display == 'l' or not request.GET.display %}hidden{% endif %}">
                    {% with proteins=filter.recs %}
                        <div class="table-responsive">
                          {% include '_proteintable.html' %}
                        </div>
                    {% endwith %}
                    </div>

                {% else %}
                <div>
                <p>No results found... consider adding it!</p>
                <a href="{% url 'proteins:submit' %}"><button type='button' class="btn btn-primary">Submit a new protein</button></a>
                </div>
                {% endif %}
            {% endif %}
        </div>
        {{proteins}}
    {% endif %}
{% endblock %}

{% block javascript %}

<script>
  $(function(){
    initSearch(JSON.parse('{{filter_fields|safe}}'), JSON.parse('{{filter_operators|safe}}'), JSON.parse('{{filter_labels|safe}}'))
  });
</script>

{% endblock javascript %}<|MERGE_RESOLUTION|>--- conflicted
+++ resolved
@@ -1,10 +1,6 @@
 {% extends "base.html" %}
 {% load crispy_forms_tags %}
-<<<<<<< HEAD
-{% load django_vite %}
-=======
 {% load static %}
->>>>>>> 13db78be
 
 {% block title %}FPbase: Advanced Fluorescent Protein Search{% endblock %}
 {% block meta-description %}Build complex queries to search for fluorescent proteins in FPbase using multiple filters.{% endblock %}
@@ -16,11 +12,7 @@
 
 
 {% block extrahead %}
-<<<<<<< HEAD
-    <link rel="preload" href="{% vite_asset_url 'images/GFP_spinner.gif' %}" as="image">
-=======
     <link rel="preload" href="{% static 'images/GFP_spinner.gif' %}" as="image">
->>>>>>> 13db78be
 {% endblock extrahead %}
 
 
@@ -36,11 +28,7 @@
 </div>
 
 <form action="" method="get" class="mb-2">
-<<<<<<< HEAD
-    <div id="query_builder">Building form... <img width=60 src="{% vite_asset_url 'images/GFP_spinner.gif' %}"></i></div>
-=======
     <div id="query_builder">Building form... <img width=60 src="{% static 'images/GFP_spinner.gif' %}"></i></div>
->>>>>>> 13db78be
     <div class='clearfix button-row'>
     <button type="submit" class="btn btn-sm btn-primary form-group"><i class="fas fa-search"></i> Search</button>
     <button type="button" class="btn btn-sm btn-info form-group" id="add-row-btn"><i class="fas fa-filter"></i> Add Filter</button>
