--- conflicted
+++ resolved
@@ -119,26 +119,23 @@
 
 [tool.ruff.lint]
 select = [
-    "F",   # Pyflakes
-    "E",   # pycodestyle errors
-    "W",   # pycodestyle warnings
-    "I",   # isort
-    "UP",  # pyupgrade
-    "YTT", # flake8-2020
-    "B",   # flake8-bugbear
-    "ISC", # string concatenation
-    "C4",  # flake8-comprehensions
-    "DJ",  # flake8-django
-    "RUF", # Ruff-specific rules
-    "LOG", # flake8-logging
-    "G",   # flake8-logging-format
-    "TC",  # flake8-type-checking
-<<<<<<< HEAD
-    "SIM", # Common simplification rules
-    "FURB",
-=======
-    "TID", # flake8-tidy-imports
->>>>>>> 8653e213
+    "F",    # Pyflakes
+    "E",    # pycodestyle errors
+    "W",    # pycodestyle warnings
+    "I",    # isort
+    "UP",   # pyupgrade
+    "YTT",  # flake8-2020
+    "B",    # flake8-bugbear
+    "ISC",  # string concatenation
+    "C4",   # flake8-comprehensions
+    "DJ",   # flake8-django
+    "RUF",  # Ruff-specific rules
+    "LOG",  # flake8-logging
+    "G",    # flake8-logging-format
+    "TC",   # flake8-type-checking
+    "SIM",  # Common simplification rules
+    "TID",  # flake8-tidy-imports
+    "FURB", # refurb
 ]
 ignore = [
     "B905",   # `zip()` without an explicit `strict=` parameter
