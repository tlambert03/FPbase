[project]
name = "fpbase.org"
version = "1.2.0"
description = "Add your description here"
readme = "README.md"
requires-python = ">=3.13"
dependencies = [
    'algoliasearch_django==3.0.0',
    'argon2-cffi>=21.3.0',
    'biopython>=1.83',
    'celery[redis]==5.5.3',
    'django-allauth==0.54.0',
    'django-anymail==10.0',
    'django-autocomplete-light>=3.11.0',
    'django-avatar>=8.0.1',
    'django-cors-headers>=4.2.0',
    'django-crispy-forms==1.13.0', # NOTE: there's an issue with 1.14 and bootstrap4 forms not having form-control class
    'django-environ>=0.10.0',
    'django-filter>=23.3',
    'django-graphql-jwt==0.3.4',
    'django-model-utils>=5.0.0',
    'django-mptt>=0.18.0',
    'django-recaptcha>=3.0.0',
    'django-redis>=6.0.0',
    'django-reversion-compare>=0.19.0',
    'django-reversion>=6.0.0',
    'django-webpack-loader>=2.0.1',
    'django>=5.2,<5.3',
    'djangorestframework-csv>=2.1.1',
    'djangorestframework>=3.14.0',
    'dnspython>=2.6.1',
    'drf-spectacular>=0.26.3',
    'google-analytics-data>=0.18.9',
    'google-auth>=2.29.0',
    'graphene-django-optimizer==0.10.0',
    'graphene-django>=3.2.3',
    'graphene>=3.2.2',
    'habanero>=1.2.3',
    'matplotlib>=3.7.1',
    'maxminddb>=2.5.1',
    'numpy>=1.26.3',
<<<<<<< HEAD
    'pandas>=2.0.3',
=======
    'parasail==1.3.4',
>>>>>>> 6b4bbe7f
    'Pillow>=10.0.0',
    'psycopg2>=2.9.11; platform_system == "Linux"',
    'python-slugify>=8.0.1',
    'rcssmin>=1.1.1',
    'redis==5.0.4',
    'sentry-sdk>=2.8',
    'tablib>=3.4.0',
    'whitenoise[brotli]==6.6.0',
    "django-storages[boto3]>=1.13.2",
    "gunicorn>=20.1.0",
    "scout-apm>=3.4.0",
]


[dependency-groups]
dev = [
    "psycopg2-binary>=2.9.11; platform_system == 'Darwin'",
    "django-coverage-plugin>=3.1.0",
    "django-debug-toolbar>=4.2",
    "django-extensions>=3.2.3",
    "django-stubs>=5.1.3",
    "django-test-plus>=2.2.4",
    "djangorestframework-stubs>=3.15.2",
    "factory-boy>=3.2.0",
    "mypy>=1.15.0",
    "pdbpp>=0.10.3",
    "pre-commit>=4.1.0",
    "pylint-django>=2.6.1",
    "pytest>=8.3.4",
    "pytest-cov>=6.0.0",
    "pytest-django>=4.10.0",
    "pytest-sugar>=1.0.0",
    "ruff>=0.9.6",
    "selenium>=4.28.1",
    "watchfiles>=0.19.0",
    "werkzeug[watchdog]>=2.3.4",
    "ipython>=8.32.0",
    "playwright>=1.55.0",
    "pandas>=2.0.3",  # Only needed for local data import scripts (proteins/util/_local.py)
]

# ==== pytest ====
[tool.pytest.ini_options]
minversion = "8.0"
DJANGO_SETTINGS_MODULE = "config.settings.test"
FAIL_INVALID_TEMPLATE_VARS = true
addopts = "--reuse-db --cov-config=pyproject.toml"
python_files = ["tests.py", "test_*.py"]
pythonpath = ["backend"]
norecursedirs = ["node_modules"]
filterwarnings = [
    "error",
    "ignore:SelectableGroups dict interface is deprecated::",
    "ignore:The DEFAULT_FILE_STORAGE setting is deprecated::",
    "ignore:django.core.files.storage.get_storage_class is deprecated::",
    "ignore::DeprecationWarning:pkg_resources",
    "ignore::ResourceWarning",
    "ignore:pkg_resources is deprecated as an API:DeprecationWarning",
    "ignore:Deprecated call to `pkg_resources",
    "ignore:Normally Django will use a connection to the:RuntimeWarning",
    "ignore:.*_after_postgeneration will stop saving.*:DeprecationWarning:factory",
]


# ==== Coverage ====
[tool.coverage.run]
source = ["fpbase", "proteins", "references", "fpseq", "favit"]
omit = ["*/migrations/*", "*/tests/*", "proteins/management/**"]
# plugins = ["django_coverage_plugin"]


# ==== ruff ====
[tool.ruff]
src = ["backend/"]
line-length = 119
target-version = "py313"
exclude = ['*/migrations/*', '*/static/CACHE/*', '.venv']
[tool.ruff.lint]
select = [
    "F",   # Pyflakes
    "E",   # pycodestyle errors
    "W",   # pycodestyle warnings
    "I",   # isort
    "UP",  # pyupgrade
    "YTT", # flake8-2020
    "B",   # flake8-bugbear
    "C4",  # flake8-comprehensions
    "DJ",  # flake8-django
    "RUF", # Ruff-specific rules
]
ignore = [
    "B905",   # `zip()` without an explicit `strict=` parameter
    "S101",   # Use of assert detected.
    "RUF012", # Mutable class attributes should be annotated
]
[tool.ruff.lint.per-file-ignores]
"backend/config/settings/*" = ["F405"]


# ==== mypy ====
[tool.mypy]
python_version = "3.13"
check_untyped_defs = true
ignore_missing_imports = true
warn_unused_ignores = true
warn_redundant_casts = true
warn_unused_configs = true
plugins = ["mypy_django_plugin.main", "mypy_drf_plugin.main"]

[[tool.mypy.overrides]]
# Django migrations should not produce any errors:
module = "*.migrations.*"
ignore_errors = true

[tool.django-stubs]
django_settings_module = "config.settings.test"

[tool.djlint]<|MERGE_RESOLUTION|>--- conflicted
+++ resolved
@@ -39,11 +39,6 @@
     'matplotlib>=3.7.1',
     'maxminddb>=2.5.1',
     'numpy>=1.26.3',
-<<<<<<< HEAD
-    'pandas>=2.0.3',
-=======
-    'parasail==1.3.4',
->>>>>>> 6b4bbe7f
     'Pillow>=10.0.0',
     'psycopg2>=2.9.11; platform_system == "Linux"',
     'python-slugify>=8.0.1',
