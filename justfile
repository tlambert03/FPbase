--- conflicted
+++ resolved
@@ -72,16 +72,12 @@
     rm -rf .venv
     find . -name node_modules -type d -exec rm -rf {} +
 
-<<<<<<< HEAD
-clean-caches:
-=======
 # Clean all test databases
 clean-db:
     psql -d postgres -c "SELECT pg_terminate_backend(pid) FROM pg_stat_activity WHERE datname LIKE 'test_%';" > /dev/null 2>&1; \
     psql -d postgres -tc "SELECT 'DROP DATABASE IF EXISTS ' || quote_ident(datname) || ';' FROM pg_database WHERE datname LIKE 'test_%';" | psql -d postgres
 
 clean: clean-static clean-env clean-db
->>>>>>> 8ba5ae2a
     find . -name __pycache__ -type d -exec rm -r {} +
     find . -name '*.pyc' -type f -delete
     rm -rf .pytest_cache
@@ -90,17 +86,9 @@
     rm -rf node_modules/.vite
     rm -rf frontend/node_modules/.vite
     rm -rf frontend/.vite
-<<<<<<< HEAD
-
-clean: clean-static clean-env clean-caches
-    rm -f coverage.xml
-    rm -rf __snapshots__
-    rm -rf snapshot_failures
-=======
     rm -f coverage.xml
     rm -rf __snapshots__
     rm -rf snapshot_failures
 
 dump-fixture:
-    uv run backend/manage.py dumpfixture
->>>>>>> 8ba5ae2a
+    uv run backend/manage.py dumpfixture