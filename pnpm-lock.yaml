--- conflicted
+++ resolved
@@ -86,15 +86,9 @@
       select2:
         specifier: ^4.0.13
         version: 4.0.13
-<<<<<<< HEAD
-      select2-theme-bootstrap4:
-        specifier: 0.2.0-beta.6
-        version: 0.2.0-beta.6
-=======
       select2-bootstrap-5-theme:
         specifier: ^1.3.0
         version: 1.3.0(@popperjs/core@2.11.8)
->>>>>>> b3ab2d86
     devDependencies:
       '@sentry/cli':
         specifier: ^2.58.2
