--- conflicted
+++ resolved
@@ -2,28 +2,14 @@
 
 $(document).ready(() => {
   $("#add_remove_favorite").click(function (e) {
-<<<<<<< HEAD
     e.preventDefault()
-
-    var $obj = $(this)
-    var $favit = $obj.closest(".favit")
-    $obj.prop("disabled", true)
-    $.ajax({
-      url: $obj.attr("data-action-url"),
-      type: "POST",
-      data: {
-        target_model: $obj.data("model"),
-        target_object_id: $obj.data("bsTarget").split("_")[1],
-        csrfmiddlewaretoken: window.CSRF_TOKEN,
-=======
-    e.preventDefault() // avoid to execute the actual submit of the form.
     var $obj = $(this)
     var $favit = $obj.closest(".favit")
     $obj.prop("disabled", true)
 
     const formData = new URLSearchParams({
       target_model: $obj.data("model"),
-      target_object_id: $obj.data("target").split("_")[1],
+      target_object_id: $obj.data("bsTarget").split("_")[1],
       csrfmiddlewaretoken: window.CSRF_TOKEN,
     })
 
@@ -31,7 +17,6 @@
       method: "POST",
       headers: {
         "Content-Type": "application/x-www-form-urlencoded",
->>>>>>> a85ae1c4
       },
       body: formData,
     })
@@ -54,20 +39,11 @@
       .catch((error) => {
         console.error("Failed to toggle favorite:", error)
         $obj.prop("disabled", false)
-<<<<<<< HEAD
-      },
-    })
-  })
-
-  $(".btn.unfave").click(function (e) {
-    e.preventDefault() // Prevent default FIRST
-=======
       })
   })
 
   $(".btn.unfave").click(function (e) {
-    e.preventDefault() // avoid to execute the actual submit of the form.
->>>>>>> a85ae1c4
+    e.preventDefault()
     var $obj = $(this)
     $obj.prop("disabled", true)
 
@@ -92,11 +68,6 @@
       })
       .finally(() => {
         $obj.prop("disabled", false)
-<<<<<<< HEAD
-      },
-    })
-=======
       })
->>>>>>> a85ae1c4
   })
 })