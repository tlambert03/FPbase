--- conflicted
+++ resolved
@@ -240,10 +240,10 @@
           for (let o = 0; o < ocNames.length; o++) {
             const ischecked =
               localStorage.getItem(`${SCOPE_ID + slugify(ocNames[o])}_checkbox`) !== "false"
-            const el = $("<div>", { class: "custom-control custom-checkbox ml-3" })
+            const el = $("<div>", { class: "form-check custom-checkbox ms-3" })
               .append(
                 $("<input>", {
-                  class: "custom-control-input toggle-vis",
+                  class: "form-check-input toggle-vis",
                   type: "checkbox",
                   id: `${slugify(ocNames[o])}_checkbox`,
                   value: slugify(ocNames[o]),
@@ -252,41 +252,13 @@
               )
               .append(
                 $("<label>", {
-                  class: "custom-control-label",
+                  class: "form-check-label",
                   for: `${slugify(ocNames[o])}_checkbox`,
                 }).text(ocNames[o])
               )
 
             el.appendTo($("#oc-toggles"))
           }
-<<<<<<< HEAD
-          dataRows.push(f)
-        }
-        $("#oc-toggles").empty()
-        for (let o = 0; o < ocNames.length; o++) {
-          const ischecked =
-            localStorage.getItem(`${SCOPE_ID + slugify(ocNames[o])}_checkbox`) !== "false"
-          const el = $("<div>", { class: "form-check custom-checkbox ms-3" })
-            .append(
-              $("<input>", {
-                class: "form-check-input toggle-vis",
-                type: "checkbox",
-                id: `${slugify(ocNames[o])}_checkbox`,
-                value: slugify(ocNames[o]),
-                checked: ischecked,
-              })
-            )
-            .append(
-              $("<label>", {
-                class: "form-check-label",
-                for: `${slugify(ocNames[o])}_checkbox`,
-              }).text(ocNames[o])
-            )
-
-          el.appendTo($("#oc-toggles"))
-        }
-=======
->>>>>>> a85ae1c4
 
           var buttonCommon = {
             init: (_api, node, _config) => {
