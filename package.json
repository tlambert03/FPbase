{
  "name": "fpbase",
  "license": "MIT",
  "repository": {
    "type": "git",
    "url": "git://https://github.com/tlambert03/FPbase.git"
  },
  "description": "The fluorescent protein database",
  "version": "0.1.0",
<<<<<<< HEAD
  "dependencies": {},





=======
  "dependencies": {
    "npm": "^6.0.0"
  },
>>>>>>> 46e165fd
  "devDependencies": {
    "bootstrap": "^4.1.1",
    "browser-sync": "^2.24.0",
    "del": "^2.2.2",
    "gulp": "^3.9.1",
    "gulp-autoprefixer": "^5.0.0",
    "gulp-concat": "^2.6.1",
    "gulp-cssnano": "^2.1.2",
    "gulp-imagemin": "^4.1.0",
    "gulp-pixrem": "^1.0.0",
    "gulp-plumber": "^1.1.0",
    "gulp-rename": "^1.2.2",
    "gulp-sass": "^4.0.1",
    "gulp-uglify": "^3.0.0",
    "gulp-util": "^3.0.7",
    "imagemin-svgo": "^6.0.0",
    "jquery": "^3.2.1-slim",
    "node-sass": "^4.9.0",
    "popper.js": "^1.12.3",
    "run-sequence": "^2.2.1"
  },
  "engines": {
    "node": "10.0.0"
  },
  "scripts": {
    "dev": "gulp",
    "heroku-postbuild": "gulp compile"
  }
}<|MERGE_RESOLUTION|>--- conflicted
+++ resolved
@@ -7,18 +7,12 @@
   },
   "description": "The fluorescent protein database",
   "version": "0.1.0",
-<<<<<<< HEAD
-  "dependencies": {},
+  "dependencies": {
+    "npm": "^6.0.0"
+  },
 
 
 
-
-
-=======
-  "dependencies": {
-    "npm": "^6.0.0"
-  },
->>>>>>> 46e165fd
   "devDependencies": {
     "bootstrap": "^4.1.1",
     "browser-sync": "^2.24.0",
@@ -27,6 +21,7 @@
     "gulp-autoprefixer": "^5.0.0",
     "gulp-concat": "^2.6.1",
     "gulp-cssnano": "^2.1.2",
+
     "gulp-imagemin": "^4.1.0",
     "gulp-pixrem": "^1.0.0",
     "gulp-plumber": "^1.1.0",
