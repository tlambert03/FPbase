--- conflicted
+++ resolved
@@ -2,16 +2,12 @@
   "name": "fpbase",
   "description": "The fluorescent protein database",
   "version": "0.1.0",
-<<<<<<< HEAD
-  "dependencies": {
-    "jshint": "^2.9.5",
-    "npm": "^5.8.0",
-    "to": "^0.2.9",
-    "update": "^0.7.4"
-  },
-=======
   "dependencies": {},
->>>>>>> b4ca8a05
+
+
+
+
+
   "devDependencies": {
     "bootstrap": "^4.1.1",
     "browser-sync": "^2.14.0",
